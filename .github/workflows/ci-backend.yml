--- conflicted
+++ resolved
@@ -1,20 +1,16 @@
 name: CI Backend
 on: [push, pull_request]
-
 jobs:
   test:
     runs-on: ubuntu-latest
     steps:
       - uses: actions/checkout@v4
-
       - uses: actions/setup-python@v5
         with:
           python-version: "3.11"
           cache: "pip"
-
       - name: Install runtime deps
         run: pip install -r requirements.txt
-
       - name: Install dev/test deps
         run: |
           if [ -f requirements-dev.txt ]; then
@@ -22,16 +18,10 @@
           else
             pip install pytest
           fi
-
-<<<<<<< HEAD
       - name: Run tests (skip if none)
         run: |
-          if [ -d tests ] && [ "$(ls -A tests)" ]; then
+          if find tests -type f \( -name "test_*.py" -o -name "*_test.py" \) | grep -q .; then
             pytest -q tests
           else
-            echo "No tests found in ./tests - skipping"
-          fi
-=======
-      - name: Run tests
-        run: pytest -q
->>>>>>> 5be51bf3
+            echo "No pytest test files in ./tests - skipping"
+          fi